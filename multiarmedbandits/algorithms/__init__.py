--- conflicted
+++ resolved
@@ -5,12 +5,8 @@
 from .epsilongreedy import EpsilonGreedy
 from .expthencommit import ExploreThenCommit
 from .gradientbandit import BaseLinesTypes, GradientBandit, GradientBaseLineAttr
-<<<<<<< HEAD
+from .ucb import LectureUCB, UCBAlpha
 from .thompson import ThompsonSampling
-from .ucb import UCB
-=======
-from .ucb import LectureUCB, UCBAlpha
->>>>>>> f7f0a567
 
 __all__ = [
     RandomVariable.__name__,
@@ -25,11 +21,7 @@
     GradientBandit.__name__,
     BaseLinesTypes.__name__,
     GradientBaseLineAttr.__name__,
-<<<<<<< HEAD
-    UCB.__name__,
-    ThompsonSampling.__name__,
-=======
     UCBAlpha.__name__,
     LectureUCB.__name__,
->>>>>>> f7f0a567
+    ThompsonSampling.__name__,
 ]
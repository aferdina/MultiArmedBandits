import pytest

import multiarmedbandits.algorithms as mab_algos
import multiarmedbandits.environments as mab_envs


@pytest.fixture(scope="module")
def gaussian_env() -> mab_envs.BaseBanditEnv:
    return mab_envs.BaseBanditEnv(
        distr_params=mab_envs.DistParameter(
            dist_type=mab_envs.ArmDistTypes.GAUSSIAN,
            mean_parameter=[0.1, 0.2],
            scale_parameter=[1.0, 1.0],
        ),
        max_steps=10,
    )


@pytest.fixture(scope="module")
def bernoulli_env_2arms() -> mab_envs.BaseBanditEnv:
    return mab_envs.BaseBanditEnv(
        distr_params=mab_envs.DistParameter(
            dist_type=mab_envs.ArmDistTypes.BERNOULLI,
            mean_parameter=[0.1, 0.7],
        ),
        max_steps=10,
    )


@pytest.fixture(scope="module")
def testbed_env() -> mab_envs.BaseBanditEnv:
    return mab_envs.TestBed(
        max_steps=10,
        testbed_config=mab_envs.TestBedConfigs(
            type=mab_envs.TestBedSampleType.BERNOULLI,
            sample_config={"n": 1, "p": 0.4},
            no_arms=5,
            arm_type=mab_envs.ArmDistTypes.BERNOULLI,
        ),
    )


@pytest.fixture(scope="module")
def gap_env() -> mab_envs.GapEnv:
    return mab_envs.GapEnv(
        gap_configs=mab_envs.GapEnvConfigs(
            no_of_arms=2,
            single_arm_distr=mab_envs.SingleArmParams(
                arm_type=mab_envs.ArmDistTypes.GAUSSIAN,
                mean_parameter=0.4,
                scale_parameter=1.0,
            ),
            gap_parameter=0.2,
        ),
        max_steps=10,
    )


@pytest.fixture(scope="module")
def epsilon_greedy(bernoulli_env_2arms) -> mab_algos.EpsilonGreedy:
    return mab_algos.EpsilonGreedy(epsilon=0.1, bandit_env=bernoulli_env_2arms)


@pytest.fixture(scope="module")
<<<<<<< HEAD
def explore_then_commit(bernoulli_env) -> mab_algos.ExploreThenCommit:
    return mab_algos.ExploreThenCommit(explore=1, bandit_env=bernoulli_env)


@pytest.fixture(scope="module")
def ucb_alpha(bernoulli_env) -> mab_algos.UCBAlpha:
    return mab_algos.UCBAlpha(bandit_env=bernoulli_env, alpha=2.0)


@pytest.fixture(scope="module")
def lecture_ucb(bernoulli_env) -> mab_algos.LectureUCB:
    return mab_algos.LectureUCB(bandit_env=bernoulli_env, delta=0.1)
=======
def explore_then_commit(bernoulli_env_2arms) -> mab_algos.ExploreThenCommit:
    return mab_algos.ExploreThenCommit(explore=1, bandit_env=bernoulli_env_2arms)


@pytest.fixture(scope="module")
def simple_boltzmann_const_2arms(bernoulli_env_2arms) -> mab_algos.BoltzmannSimple:
    return mab_algos.BoltzmannSimple(
        boltzmann_configs=mab_algos.boltzmann.BoltzmannConfigs(
            explor_type=mab_algos.boltzmann.ExplorationType.CONSTANT, some_constant=[0.5, 0.5]
        ),
        bandit_env=bernoulli_env_2arms,
    )


@pytest.fixture(scope="module")
def simple_boltzmann_log_2arms(bernoulli_env_2arms) -> mab_algos.BoltzmannSimple:
    return mab_algos.BoltzmannSimple(
        boltzmann_configs=mab_algos.boltzmann.BoltzmannConfigs(
            explor_type=mab_algos.boltzmann.ExplorationType.LOG, some_constant=[0.5, 0.5]
        ),
        bandit_env=bernoulli_env_2arms,
    )


@pytest.fixture(scope="module")
def simple_boltzmann_sqrt_2arms(bernoulli_env_2arms) -> mab_algos.BoltzmannSimple:
    return mab_algos.BoltzmannSimple(
        boltzmann_configs=mab_algos.boltzmann.BoltzmannConfigs(
            explor_type=mab_algos.boltzmann.ExplorationType.SQRT, some_constant=[0.5, 0.5]
        ),
        bandit_env=bernoulli_env_2arms,
    )


@pytest.fixture(scope="module")
def simple_boltzmann_ucb_2arms(bernoulli_env_2arms) -> mab_algos.BoltzmannSimple:
    return mab_algos.BoltzmannSimple(
        boltzmann_configs=mab_algos.boltzmann.BoltzmannConfigs(
            explor_type=mab_algos.boltzmann.ExplorationType.UCB, some_constant=[0.5, 0.5]
        ),
        bandit_env=bernoulli_env_2arms,
    )


@pytest.fixture(scope="module")
def simple_boltzmann_bge_2arms(bernoulli_env_2arms) -> mab_algos.BoltzmannSimple:
    return mab_algos.BoltzmannSimple(
        boltzmann_configs=mab_algos.boltzmann.BoltzmannConfigs(
            explor_type=mab_algos.boltzmann.ExplorationType.BGE, some_constant=[0.5, 0.5]
        ),
        bandit_env=bernoulli_env_2arms,
    )
>>>>>>> dfc52fd6
<|MERGE_RESOLUTION|>--- conflicted
+++ resolved
@@ -17,7 +17,7 @@
 
 
 @pytest.fixture(scope="module")
-def bernoulli_env_2arms() -> mab_envs.BaseBanditEnv:
+def bernoulli_env() -> mab_envs.BaseBanditEnv:
     return mab_envs.BaseBanditEnv(
         distr_params=mab_envs.DistParameter(
             dist_type=mab_envs.ArmDistTypes.BERNOULLI,
@@ -57,12 +57,11 @@
 
 
 @pytest.fixture(scope="module")
-def epsilon_greedy(bernoulli_env_2arms) -> mab_algos.EpsilonGreedy:
-    return mab_algos.EpsilonGreedy(epsilon=0.1, bandit_env=bernoulli_env_2arms)
+def epsilon_greedy(bernoulli_env) -> mab_algos.EpsilonGreedy:
+    return mab_algos.EpsilonGreedy(epsilon=0.1, bandit_env=bernoulli_env)
 
 
 @pytest.fixture(scope="module")
-<<<<<<< HEAD
 def explore_then_commit(bernoulli_env) -> mab_algos.ExploreThenCommit:
     return mab_algos.ExploreThenCommit(explore=1, bandit_env=bernoulli_env)
 
@@ -75,57 +74,54 @@
 @pytest.fixture(scope="module")
 def lecture_ucb(bernoulli_env) -> mab_algos.LectureUCB:
     return mab_algos.LectureUCB(bandit_env=bernoulli_env, delta=0.1)
-=======
-def explore_then_commit(bernoulli_env_2arms) -> mab_algos.ExploreThenCommit:
-    return mab_algos.ExploreThenCommit(explore=1, bandit_env=bernoulli_env_2arms)
+
 
 
 @pytest.fixture(scope="module")
-def simple_boltzmann_const_2arms(bernoulli_env_2arms) -> mab_algos.BoltzmannSimple:
+def simple_boltzmann_const_2arms(bernoulli_env) -> mab_algos.BoltzmannSimple:
     return mab_algos.BoltzmannSimple(
         boltzmann_configs=mab_algos.boltzmann.BoltzmannConfigs(
             explor_type=mab_algos.boltzmann.ExplorationType.CONSTANT, some_constant=[0.5, 0.5]
         ),
-        bandit_env=bernoulli_env_2arms,
+        bandit_env=bernoulli_env,
     )
 
 
 @pytest.fixture(scope="module")
-def simple_boltzmann_log_2arms(bernoulli_env_2arms) -> mab_algos.BoltzmannSimple:
+def simple_boltzmann_log_2arms(bernoulli_env) -> mab_algos.BoltzmannSimple:
     return mab_algos.BoltzmannSimple(
         boltzmann_configs=mab_algos.boltzmann.BoltzmannConfigs(
             explor_type=mab_algos.boltzmann.ExplorationType.LOG, some_constant=[0.5, 0.5]
         ),
-        bandit_env=bernoulli_env_2arms,
+        bandit_env=bernoulli_env,
     )
 
 
 @pytest.fixture(scope="module")
-def simple_boltzmann_sqrt_2arms(bernoulli_env_2arms) -> mab_algos.BoltzmannSimple:
+def simple_boltzmann_sqrt_2arms(bernoulli_env) -> mab_algos.BoltzmannSimple:
     return mab_algos.BoltzmannSimple(
         boltzmann_configs=mab_algos.boltzmann.BoltzmannConfigs(
             explor_type=mab_algos.boltzmann.ExplorationType.SQRT, some_constant=[0.5, 0.5]
         ),
-        bandit_env=bernoulli_env_2arms,
+        bandit_env=bernoulli_env,
     )
 
 
 @pytest.fixture(scope="module")
-def simple_boltzmann_ucb_2arms(bernoulli_env_2arms) -> mab_algos.BoltzmannSimple:
+def simple_boltzmann_ucb_2arms(bernoulli_env) -> mab_algos.BoltzmannSimple:
     return mab_algos.BoltzmannSimple(
         boltzmann_configs=mab_algos.boltzmann.BoltzmannConfigs(
             explor_type=mab_algos.boltzmann.ExplorationType.UCB, some_constant=[0.5, 0.5]
         ),
-        bandit_env=bernoulli_env_2arms,
+        bandit_env=bernoulli_env,
     )
 
 
 @pytest.fixture(scope="module")
-def simple_boltzmann_bge_2arms(bernoulli_env_2arms) -> mab_algos.BoltzmannSimple:
+def simple_boltzmann_bge_2arms(bernoulli_env) -> mab_algos.BoltzmannSimple:
     return mab_algos.BoltzmannSimple(
         boltzmann_configs=mab_algos.boltzmann.BoltzmannConfigs(
             explor_type=mab_algos.boltzmann.ExplorationType.BGE, some_constant=[0.5, 0.5]
         ),
-        bandit_env=bernoulli_env_2arms,
-    )
->>>>>>> dfc52fd6
+        bandit_env=bernoulli_env,
+    )
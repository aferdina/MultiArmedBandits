import pytest

import multiarmedbandits.algorithms as mab_algos
import multiarmedbandits.environments as mab_envs
from multiarmedbandits.utils.posterior import PriorType


@pytest.fixture(scope="module")
def gaussian_env() -> mab_envs.BaseBanditEnv:
    return mab_envs.BaseBanditEnv(
        distr_params=mab_envs.DistParameter(
            dist_type=mab_envs.ArmDistTypes.GAUSSIAN,
            mean_parameter=[0.1, 0.2],
            scale_parameter=[1.0, 1.0],
        ),
        max_steps=10,
    )


@pytest.fixture(scope="module")
def bernoulli_env() -> mab_envs.BaseBanditEnv:
    return mab_envs.BaseBanditEnv(
        distr_params=mab_envs.DistParameter(
            dist_type=mab_envs.ArmDistTypes.BERNOULLI,
            mean_parameter=[0.1, 0.7],
        ),
        max_steps=10,
    )


@pytest.fixture(scope="module")
def poisson_env() -> mab_envs.BaseBanditEnv:
    return mab_envs.BaseBanditEnv(
        distr_params=mab_envs.DistParameter(
            dist_type=mab_envs.ArmDistTypes.POISSON,
            mean_parameter=[1, 7],
        ),
        max_steps=10,
    )


@pytest.fixture(scope="module")
def exponential_env() -> mab_envs.BaseBanditEnv:
    return mab_envs.BaseBanditEnv(
        distr_params=mab_envs.DistParameter(
            dist_type=mab_envs.ArmDistTypes.EXPONENTIAL,
            mean_parameter=[0.1, 0.7],
        ),
        max_steps=10,
    )


@pytest.fixture(scope="module")
def testbed_env() -> mab_envs.BaseBanditEnv:
    return mab_envs.TestBed(
        max_steps=10,
        testbed_config=mab_envs.TestBedConfigs(
            type=mab_envs.TestBedSampleType.BERNOULLI,
            sample_config={"n": 1, "p": 0.4},
            no_arms=5,
            arm_type=mab_envs.ArmDistTypes.BERNOULLI,
        ),
    )


@pytest.fixture(scope="module")
def gap_env() -> mab_envs.GapEnv:
    return mab_envs.GapEnv(
        gap_configs=mab_envs.GapEnvConfigs(
            no_of_arms=2,
            single_arm_distr=mab_envs.SingleArmParams(
                arm_type=mab_envs.ArmDistTypes.GAUSSIAN,
                mean_parameter=0.4,
                scale_parameter=1.0,
            ),
            gap_parameter=0.2,
        ),
        max_steps=10,
    )


@pytest.fixture(scope="module")
def epsilon_greedy(bernoulli_env) -> mab_algos.EpsilonGreedy:
    return mab_algos.EpsilonGreedy(epsilon=0.1, bandit_env=bernoulli_env)


@pytest.fixture(scope="module")
def explore_then_commit(bernoulli_env) -> mab_algos.ExploreThenCommit:
    return mab_algos.ExploreThenCommit(explore=1, bandit_env=bernoulli_env)


@pytest.fixture(scope="module")
def ucb_alpha(bernoulli_env) -> mab_algos.UCBAlpha:
    return mab_algos.UCBAlpha(bandit_env=bernoulli_env, alpha=2.0)


@pytest.fixture(scope="module")
def lecture_ucb(bernoulli_env) -> mab_algos.LectureUCB:
    return mab_algos.LectureUCB(bandit_env=bernoulli_env, delta=0.1)


@pytest.fixture(scope="module")
def simple_boltzmann_const_2arms(bernoulli_env) -> mab_algos.BoltzmannSimple:
    return mab_algos.BoltzmannSimple(
        boltzmann_configs=mab_algos.boltzmann.BoltzmannConfigs(
            explor_type=mab_algos.boltzmann.ExplorationType.CONSTANT, some_constant=[0.5, 0.5]
        ),
        bandit_env=bernoulli_env,
    )


@pytest.fixture(scope="module")
def simple_boltzmann_log_2arms(bernoulli_env) -> mab_algos.BoltzmannSimple:
    return mab_algos.BoltzmannSimple(
        boltzmann_configs=mab_algos.boltzmann.BoltzmannConfigs(
            explor_type=mab_algos.boltzmann.ExplorationType.LOG, some_constant=[0.5, 0.5]
        ),
        bandit_env=bernoulli_env,
    )


@pytest.fixture(scope="module")
def simple_boltzmann_sqrt_2arms(bernoulli_env) -> mab_algos.BoltzmannSimple:
    return mab_algos.BoltzmannSimple(
        boltzmann_configs=mab_algos.boltzmann.BoltzmannConfigs(
            explor_type=mab_algos.boltzmann.ExplorationType.SQRT, some_constant=[0.5, 0.5]
        ),
        bandit_env=bernoulli_env,
    )


@pytest.fixture(scope="module")
def simple_boltzmann_ucb_2arms(bernoulli_env) -> mab_algos.BoltzmannSimple:
    return mab_algos.BoltzmannSimple(
        boltzmann_configs=mab_algos.boltzmann.BoltzmannConfigs(
            explor_type=mab_algos.boltzmann.ExplorationType.UCB, some_constant=[0.5, 0.5]
        ),
        bandit_env=bernoulli_env,
    )


@pytest.fixture(scope="module")
def simple_boltzmann_bge_2arms(bernoulli_env) -> mab_algos.BoltzmannSimple:
    return mab_algos.BoltzmannSimple(
        boltzmann_configs=mab_algos.boltzmann.BoltzmannConfigs(
            explor_type=mab_algos.boltzmann.ExplorationType.BGE, some_constant=[0.5, 0.5]
        ),
        bandit_env=bernoulli_env,
    )


@pytest.fixture(scope="module")
<<<<<<< HEAD
def gradient_bandit(bernoulli_env) -> mab_algos.GradientBandit:
    return mab_algos.GradientBandit(
        alpha=0.05, baseline_attr=mab_algos.GradientBaseLineAttr(type=mab_algos.BaseLinesTypes.ZERO), bandit_env=bernoulli_env
    )


@pytest.fixture(scope="module")
def gradient_bandit_mean(bernoulli_env) -> mab_algos.GradientBandit:
    return mab_algos.GradientBandit(
        alpha=0.05, baseline_attr=mab_algos.GradientBaseLineAttr(type=mab_algos.BaseLinesTypes.MEAN), bandit_env=bernoulli_env
    )


@pytest.fixture(scope="module")
def gradient_bandit_median(bernoulli_env) -> mab_algos.GradientBandit:
    return mab_algos.GradientBandit(
        alpha=0.05,
        baseline_attr=mab_algos.GradientBaseLineAttr(type=mab_algos.BaseLinesTypes.MEDIAN),
        bandit_env=bernoulli_env,
    )


@pytest.fixture(scope="module")
def gradient_bandit_constant(bernoulli_env) -> mab_algos.GradientBandit:
    return mab_algos.GradientBandit(
        alpha=0.05,
        baseline_attr=mab_algos.GradientBaseLineAttr(type=mab_algos.BaseLinesTypes.CONSTANT, constant=3),
        bandit_env=bernoulli_env,
    )
=======
def config_empty():
    return {}


@pytest.fixture(scope="module")
def config_unknown_prior():
    return {"prior": "hello"}


@pytest.fixture(scope="module")
def config_beta():
    return {"prior": PriorType.BETA}


@pytest.fixture(scope="module")
def config_normal():
    return {"prior": PriorType.NORMAL}


@pytest.fixture(scope="module")
def config_nig():
    return {"prior": PriorType.NIG}


@pytest.fixture(scope="module")
def thompson_beta_without_info(bernoulli_env) -> mab_algos.ThompsonSampling:
    config = {"prior": PriorType.BETA}
    return mab_algos.ThompsonSampling(bandit_env=bernoulli_env, config=config)


@pytest.fixture(scope="module")
def thompson_beta_with_info(bernoulli_env) -> mab_algos.ThompsonSampling:
    config = {"prior": PriorType.BETA, "alpha": [1.0, 2.0], "beta": [1.0, 2.0]}
    return mab_algos.ThompsonSampling(bandit_env=bernoulli_env, config=config)


@pytest.fixture(scope="module")
def thompson_normal_without_info(gaussian_env) -> mab_algos.ThompsonSampling:
    config = {"prior": PriorType.NORMAL}
    return mab_algos.ThompsonSampling(bandit_env=gaussian_env, config=config)


@pytest.fixture(scope="module")
def thompson_normal_with_info(gaussian_env) -> mab_algos.ThompsonSampling:
    config = {"prior": PriorType.NORMAL, "mean": [1.0, 2.0], "scale": [1.0, 2.0]}
    return mab_algos.ThompsonSampling(bandit_env=gaussian_env, config=config)


@pytest.fixture(scope="module")
def thompson_nig_without_info(gaussian_env) -> mab_algos.ThompsonSampling:
    config = {"prior": PriorType.NIG}
    return mab_algos.ThompsonSampling(bandit_env=gaussian_env, config=config)


@pytest.fixture(scope="module")
def thompson_nig_with_info(gaussian_env) -> mab_algos.ThompsonSampling:
    config = {"prior": PriorType.NIG, "mean": [1.0, 2.0], "lambda": [2.0, 2.0], "alpha": [2.0, 1.0], "beta": [1.0, 2.0]}
    return mab_algos.ThompsonSampling(bandit_env=gaussian_env, config=config)
>>>>>>> 064f1188
<|MERGE_RESOLUTION|>--- conflicted
+++ resolved
@@ -150,10 +150,18 @@
 
 
 @pytest.fixture(scope="module")
-<<<<<<< HEAD
 def gradient_bandit(bernoulli_env) -> mab_algos.GradientBandit:
     return mab_algos.GradientBandit(
         alpha=0.05, baseline_attr=mab_algos.GradientBaseLineAttr(type=mab_algos.BaseLinesTypes.ZERO), bandit_env=bernoulli_env
+    )
+
+
+@pytest.fixture(scope="module")
+def gradient_bandit_constant(bernoulli_env) -> mab_algos.GradientBandit:
+    return mab_algos.GradientBandit(
+        alpha=0.05,
+        baseline_attr=mab_algos.GradientBaseLineAttr(type=mab_algos.BaseLinesTypes.CONSTANT, constant=3),
+        bandit_env=bernoulli_env,
     )
 
 
@@ -174,13 +182,6 @@
 
 
 @pytest.fixture(scope="module")
-def gradient_bandit_constant(bernoulli_env) -> mab_algos.GradientBandit:
-    return mab_algos.GradientBandit(
-        alpha=0.05,
-        baseline_attr=mab_algos.GradientBaseLineAttr(type=mab_algos.BaseLinesTypes.CONSTANT, constant=3),
-        bandit_env=bernoulli_env,
-    )
-=======
 def config_empty():
     return {}
 
@@ -238,5 +239,4 @@
 @pytest.fixture(scope="module")
 def thompson_nig_with_info(gaussian_env) -> mab_algos.ThompsonSampling:
     config = {"prior": PriorType.NIG, "mean": [1.0, 2.0], "lambda": [2.0, 2.0], "alpha": [2.0, 1.0], "beta": [1.0, 2.0]}
-    return mab_algos.ThompsonSampling(bandit_env=gaussian_env, config=config)
->>>>>>> 064f1188
+    return mab_algos.ThompsonSampling(bandit_env=gaussian_env, config=config)
--- conflicted
+++ resolved
@@ -479,7 +479,6 @@
     assert 1 not in selected_arms
 
 
-<<<<<<< HEAD
 @pytest.mark.parametrize("env, algo", [(pytest.lazy_fixture("bernoulli_env"), pytest.lazy_fixture("gradient_bandit"))])
 def test_gradient_bandit(env: BaseBanditEnv, algo: mab_algo.GradientBandit):
     # resetting environment and algorithm
@@ -490,7 +489,70 @@
     assert np.array_equal(algo.baseline_attr.step_count, 0)
     assert np.array_equal(algo.values, np.zeros(2, dtype=np.float32))
     # test select arm method
-=======
+    action = algo.select_arm(arm_attrib=info[INFODICT.ARMATTRIBUTES])
+    assert action in range(2)
+    # test environment step for given action
+    _new_state, reward, done, info = env.step(action=action)
+    assert reward in [1.0, 0.0]
+    assert _new_state == 0
+    assert done is False
+    # test step update of the update-function
+    algo.update(chosen_arm=action, reward=reward)
+    assert not np.array_equal(algo.baseline_attr.step_count, np.zeros(2, dtype=np.float32))
+    # test value-update of the update method
+    algo.reset()
+    assert np.array_equal(algo.counts, np.zeros(2, dtype=np.float32))
+    assert np.array_equal(algo.values, np.zeros(2, dtype=np.float32))
+    algo.update(chosen_arm=1, reward=1)
+    assert np.array_equal(algo.values, np.array([-0.025, 0.025]))
+
+
+@pytest.mark.parametrize("env, algo", [(pytest.lazy_fixture("bernoulli_env"), pytest.lazy_fixture("gradient_bandit_mean"))])
+def test_gradient_bandit_mean(env: BaseBanditEnv, algo: mab_algo.GradientBandit):
+    # resetting environment and algorithm
+    _new_state, info = env.reset()
+    algo.reset()
+    # testing the initial parameters of the env.
+    assert algo.n_arms == 2
+    assert np.array_equal(algo.baseline_attr.step_count, 0)
+    assert np.array_equal(algo.values, np.zeros(2, dtype=np.float32))
+    algo.update(chosen_arm=1, reward=1)
+    assert algo.baseline_attr.mean_reward == 1
+    algo.update(chosen_arm=1, reward=2)
+    assert algo.baseline_attr.mean_reward == 1.5
+
+
+@pytest.mark.parametrize("env, algo", [(pytest.lazy_fixture("bernoulli_env"), pytest.lazy_fixture("gradient_bandit_median"))])
+def test_gradient_bandit_median(env: BaseBanditEnv, algo: mab_algo.GradientBandit):
+    # resetting environment and algorithm
+    _new_state, info = env.reset()
+    algo.reset()
+    # testing the initial parameters of the env.
+    assert algo.n_arms == 2
+    assert np.array_equal(algo.baseline_attr.step_count, 0)
+    assert np.array_equal(algo.values, np.zeros(2, dtype=np.float32))
+    algo.update(chosen_arm=1, reward=2)
+    assert algo.baseline_attr.median == 2
+    algo.update(chosen_arm=1, reward=5)
+    assert algo.baseline_attr.median == 3.5
+
+
+@pytest.mark.parametrize(
+    "env, algo", [(pytest.lazy_fixture("bernoulli_env"), pytest.lazy_fixture("gradient_bandit_constant"))]
+)
+def test_gradient_bandit_constant(env: BaseBanditEnv, algo: mab_algo.GradientBandit):
+    # resetting environment and algorithm
+    _new_state, info = env.reset()
+    algo.reset()
+    # testing the initial parameters of the env.
+    assert algo.n_arms == 2
+    assert np.array_equal(algo.baseline_attr.step_count, 0)
+    assert np.array_equal(algo.values, np.zeros(2, dtype=np.float32))
+    algo.update(chosen_arm=1, reward=2)
+    assert np.array_equal(algo.values, np.array([0.025, -0.025]))
+    assert algo.baseline_attr.constant == 3
+
+
 @pytest.mark.parametrize(
     "env, config",
     [
@@ -525,71 +587,13 @@
     init_beta = algo.posterior.beta.copy()
 
     # test selected arm method
->>>>>>> 064f1188
-    action = algo.select_arm(arm_attrib=info[INFODICT.ARMATTRIBUTES])
-    assert action in range(2)
-    # test environment step for given action
-    _new_state, reward, done, info = env.step(action=action)
-    assert reward in [1.0, 0.0]
-    assert _new_state == 0
-    assert done is False
-<<<<<<< HEAD
-    # test step update of the update-function
-    algo.update(chosen_arm=action, reward=reward)
-    assert not np.array_equal(algo.baseline_attr.step_count, np.zeros(2, dtype=np.float32))
-    # test value-update of the update method
-    algo.reset()
-    assert np.array_equal(algo.counts, np.zeros(2, dtype=np.float32))
-    assert np.array_equal(algo.values, np.zeros(2, dtype=np.float32))
-    algo.update(chosen_arm=1, reward=1)
-    assert np.array_equal(algo.values, np.array([-0.025, 0.025]))
-
-
-@pytest.mark.parametrize("env, algo", [(pytest.lazy_fixture("bernoulli_env"), pytest.lazy_fixture("gradient_bandit_mean"))])
-def test_gradient_bandit_mean(env: BaseBanditEnv, algo: mab_algo.GradientBandit):
-    # resetting environment and algorithm
-    _new_state, info = env.reset()
-    algo.reset()
-    # testing the initial parameters of the env.
-    assert algo.n_arms == 2
-    assert np.array_equal(algo.baseline_attr.step_count, 0)
-    assert np.array_equal(algo.values, np.zeros(2, dtype=np.float32))
-    algo.update(chosen_arm=1, reward=1)
-    assert algo.baseline_attr.mean_reward == 1
-    algo.update(chosen_arm=1, reward=2)
-    assert algo.baseline_attr.mean_reward == 1.5
-
-
-@pytest.mark.parametrize("env, algo", [(pytest.lazy_fixture("bernoulli_env"), pytest.lazy_fixture("gradient_bandit_median"))])
-def test_gradient_bandit_median(env: BaseBanditEnv, algo: mab_algo.GradientBandit):
-    # resetting environment and algorithm
-    _new_state, info = env.reset()
-    algo.reset()
-    # testing the initial parameters of the env.
-    assert algo.n_arms == 2
-    assert np.array_equal(algo.baseline_attr.step_count, 0)
-    assert np.array_equal(algo.values, np.zeros(2, dtype=np.float32))
-    algo.update(chosen_arm=1, reward=2)
-    assert algo.baseline_attr.median == 2
-    algo.update(chosen_arm=1, reward=5)
-    assert algo.baseline_attr.median == 3.5
-
-
-@pytest.mark.parametrize(
-    "env, algo", [(pytest.lazy_fixture("bernoulli_env"), pytest.lazy_fixture("gradient_bandit_constant"))]
-)
-def test_gradient_bandit_constant(env: BaseBanditEnv, algo: mab_algo.GradientBandit):
-    # resetting environment and algorithm
-    _new_state, info = env.reset()
-    algo.reset()
-    # testing the initial parameters of the env.
-    assert algo.n_arms == 2
-    assert np.array_equal(algo.baseline_attr.step_count, 0)
-    assert np.array_equal(algo.values, np.zeros(2, dtype=np.float32))
-    algo.update(chosen_arm=1, reward=2)
-    assert np.array_equal(algo.values, np.array([0.025, -0.025]))
-    assert algo.baseline_attr.constant == 3
-=======
+    action = algo.select_arm(arm_attrib=info[INFODICT.ARMATTRIBUTES])
+    assert action in range(2)
+    # test environment step for given action
+    _new_state, reward, done, info = env.step(action=action)
+    assert reward in [1.0, 0.0]
+    assert _new_state == 0
+    assert done is False
     algo.update(chosen_arm=action, reward=reward)
     assert algo.posterior.alpha[action] + algo.posterior.beta[action] == init_alpha[action] + init_beta[action] + 1
     assert sum(init_alpha) + sum(init_beta) + 1 == sum(algo.posterior.alpha) + sum(algo.posterior.beta)
@@ -726,5 +730,4 @@
     algo.update(chosen_arm=action, reward=reward)
     assert np.array_equal(algo.posterior.counts, np.array([0, 3], dtype=np.float32))
     assert np.array_equal(algo.posterior.values, np.array([0, 2.0], dtype=np.float32))
-    assert np.array_equal(algo.posterior.sqsum, np.array([0, 18.0], dtype=np.float32))
->>>>>>> 064f1188
+    assert np.array_equal(algo.posterior.sqsum, np.array([0, 18.0], dtype=np.float32))
--- conflicted
+++ resolved
@@ -122,11 +122,7 @@
         ),
     ],
 )
-<<<<<<< HEAD
-def test_epsilon_greedy_model2(env: BaseBanditEnv, algo: mab_algo.EpsilonGreedy) -> None:
-=======
 def test_epsilon_greedy_model_two(env: BaseBanditEnv, algo: mab_algo.EpsilonGreedy) -> None:
->>>>>>> f7f0a567
     # resetting environment and algorithm
     _new_state, info = env.reset()
     algo.reset()
@@ -150,20 +146,6 @@
 
 
 @pytest.mark.parametrize(
-<<<<<<< HEAD
-    "env, config",
-    [
-        (pytest.lazy_fixture("bernoulli_env"), pytest.lazy_fixture("config_unknown_prior")),
-        (pytest.lazy_fixture("bernoulli_env"), pytest.lazy_fixture("config_empty")),
-        (pytest.lazy_fixture("gaussian_env"), pytest.lazy_fixture("config_beta")),
-        (pytest.lazy_fixture("bernoulli_env"), pytest.lazy_fixture("config_normal")),
-        (pytest.lazy_fixture("bernoulli_env"), pytest.lazy_fixture("config_nig")),
-    ],
-)
-def test_thompson_wrong_prior(env: BaseBanditEnv, config: Dict[str, Any]) -> None:
-    with pytest.raises(AssertionError):
-        mab_algo.ThompsonSampling(bandit_env=env, config=config)
-=======
     "env, algo",
     [
         (
@@ -200,61 +182,11 @@
     _new_state, reward, done, info = env.step(action=action)
     algo.update(chosen_arm=action, reward=reward)
     assert algo.counts.sum() == 2
->>>>>>> f7f0a567
-
-
-@pytest.mark.parametrize(
-    "env, algo",
-    [
-<<<<<<< HEAD
-        (pytest.lazy_fixture("bernoulli_env"), pytest.lazy_fixture("thompson_beta_without_info")),
-        (pytest.lazy_fixture("bernoulli_env"), pytest.lazy_fixture("thompson_beta_with_info")),
-    ],
-)
-def test_thompson_beta(env: BaseBanditEnv, algo: mab_algo.ThompsonSampling) -> None:
-    # resetting environment and algorithm
-    _new_state, info = env.reset()
-    algo.reset()
-    assert algo.n_arms == 2
-    assert np.array_equal(algo.counts, np.zeros(2, dtype=np.float32))
-    assert np.array_equal(algo.values, np.zeros(2, dtype=np.float32))
-
-    init_alpha = algo.posterior.alpha.copy()
-    init_beta = algo.posterior.beta.copy()
-
-    # test selected arm method
-    action = algo.select_arm(arm_attrib=info[INFODICT.ARMATTRIBUTES])
-    assert action in range(2)
-    # test environment step for given action
-    _new_state, reward, done, info = env.step(action=action)
-    assert reward in [1.0, 0.0]
-    assert _new_state == 0
-    assert done is False
-    algo.update(chosen_arm=action, reward=reward)
-    assert algo.posterior.alpha[action] + algo.posterior.beta[action] == init_alpha[action] + init_beta[action] + 1
-    assert sum(init_alpha) + sum(init_beta) + 1 == sum(algo.posterior.alpha) + sum(algo.posterior.beta)
-
-    # test update method
-    algo.reset()
-    assert np.array_equal(algo.posterior.alpha, init_alpha)
-    assert np.array_equal(algo.posterior.beta, init_beta)
-    reward = 1.0
-    action = 1
-
-    algo.update(chosen_arm=action, reward=reward)
-    assert algo.posterior.alpha[action] == init_alpha[action] + 1
-    assert algo.posterior.beta[action] == init_beta[action]
-    reward = 1.0
-    action = 1
-    algo.update(chosen_arm=action, reward=reward)
-    assert algo.posterior.alpha[action] == init_alpha[action] + 2
-    assert algo.posterior.beta[action] == init_beta[action]
-    reward = 0.0
-    action = 0
-    algo.update(chosen_arm=action, reward=reward)
-    assert algo.posterior.alpha[action] == init_alpha[action]
-    assert algo.posterior.beta[action] == init_beta[action] + 1
-=======
+
+
+@pytest.mark.parametrize(
+    "env, algo",
+    [
         (
             pytest.lazy_fixture("bernoulli_env"),
             pytest.lazy_fixture("simple_boltzmann_log_2arms"),
@@ -397,30 +329,11 @@
     _new_state, reward, done, info = env.step(action=action)
     algo.update(chosen_arm=action, reward=reward)
     assert algo.counts.sum() == 2
->>>>>>> f7f0a567
-
-
-@pytest.mark.parametrize(
-    "env, algo",
-    [
-<<<<<<< HEAD
-        (pytest.lazy_fixture("gaussian_env"), pytest.lazy_fixture("thompson_normal_without_info")),
-        (pytest.lazy_fixture("gaussian_env"), pytest.lazy_fixture("thompson_normal_with_info")),
-    ],
-)
-def test_thompson_normal(env: BaseBanditEnv, algo: mab_algo.ThompsonSampling) -> None:
-    # resetting environment and algorithm
-    _new_state, info = env.reset()
-    algo.reset()
-    assert algo.n_arms == 2
-    assert np.array_equal(algo.posterior.counts, np.zeros(2, dtype=np.float32))
-    assert np.array_equal(algo.posterior.values, np.zeros(2, dtype=np.float32))
-
-    init_mean = algo.posterior.mean.copy()
-    init_scale = algo.posterior.scale.copy()
-
-    # test selected arm method
-=======
+
+
+@pytest.mark.parametrize(
+    "env, algo",
+    [
         (
             pytest.lazy_fixture("bernoulli_env"),
             pytest.lazy_fixture("simple_boltzmann_bge_2arms"),
@@ -478,12 +391,183 @@
     assert np.array_equal(algo.values, np.zeros(2, dtype=np.float32))
 
     # test select arm method
->>>>>>> f7f0a567
-    action = algo.select_arm(arm_attrib=info[INFODICT.ARMATTRIBUTES])
-    assert action in range(2)
-    # test environment step for given action
-    _new_state, reward, done, info = env.step(action=action)
-<<<<<<< HEAD
+    action = algo.select_arm(arm_attrib=info[INFODICT.ARMATTRIBUTES])
+    assert action in range(2)
+    # test environment step for given action
+    _new_state, reward, done, info = env.step(action=action)
+    assert reward in [1.0, 0.0]
+    assert _new_state == 0
+    assert done is False
+    algo.update(chosen_arm=action, reward=reward)
+    assert not np.array_equal(algo.counts, np.zeros(2, dtype=np.float32))
+
+    # test update method
+    algo.reset()
+    assert np.array_equal(algo.counts, np.zeros(2, dtype=np.float32))
+    assert np.array_equal(algo.values, np.zeros(2, dtype=np.float32))
+    reward = 1.0
+    action = 1
+
+    algo.update(chosen_arm=action, reward=reward)
+    assert np.array_equal(algo.counts, np.array([0, 1], dtype=np.float32))
+    assert np.array_equal(algo.values, np.array([0, 1.0], dtype=np.float32))
+    reward = 1.0
+    action = 1
+    algo.update(chosen_arm=action, reward=reward)
+    assert np.array_equal(algo.counts, np.array([0, 2], dtype=np.float32))
+    assert np.array_equal(algo.values, np.array([0, 1.0], dtype=np.float32))
+    reward = 4.0
+    action = 0
+    algo.update(chosen_arm=action, reward=reward)
+    assert np.array_equal(algo.counts, np.array([1, 2], dtype=np.float32))
+    assert np.array_equal(algo.values, np.array([4.0, 1.0], dtype=np.float32))
+
+    # test select arm method
+    selected_arms = [algo.select_arm(info[INFODICT.ARMATTRIBUTES]) for _ in range(int(1e5))]
+    # ucb of arm 0 is higher than ucb of arm 1, so only arm 0 should be selected
+    assert 0 in selected_arms
+    assert 1 not in selected_arms
+
+
+@pytest.mark.parametrize("env, algo", [(pytest.lazy_fixture("bernoulli_env"), pytest.lazy_fixture("lecture_ucb"))])
+def test_lecture_ucb(env: BaseBanditEnv, algo: mab_algo.LectureUCB) -> None:
+    # resetting environment and algorithm
+    _new_state, info = env.reset()
+    algo.reset()
+    # assert algo.epsilon == 0.1
+    assert algo.n_arms == 2
+    assert np.array_equal(algo.counts, np.zeros(2, dtype=np.float32))
+    assert np.array_equal(algo.values, np.zeros(2, dtype=np.float32))
+
+    # test select arm method
+    action = algo.select_arm(arm_attrib=info[INFODICT.ARMATTRIBUTES])
+    assert action in range(2)
+    # test environment step for given action
+    _new_state, reward, done, info = env.step(action=action)
+    assert reward in [1.0, 0.0]
+    assert _new_state == 0
+    assert done is False
+    algo.update(chosen_arm=action, reward=reward)
+    assert not np.array_equal(algo.counts, np.zeros(2, dtype=np.float32))
+
+    # test update method
+    algo.reset()
+    assert np.array_equal(algo.counts, np.zeros(2, dtype=np.float32))
+    assert np.array_equal(algo.values, np.zeros(2, dtype=np.float32))
+    reward = 1.0
+    action = 1
+
+    algo.update(chosen_arm=action, reward=reward)
+    assert np.array_equal(algo.counts, np.array([0, 1], dtype=np.float32))
+    assert np.array_equal(algo.values, np.array([0, 1.0], dtype=np.float32))
+    reward = 1.0
+    action = 1
+    algo.update(chosen_arm=action, reward=reward)
+    assert np.array_equal(algo.counts, np.array([0, 2], dtype=np.float32))
+    assert np.array_equal(algo.values, np.array([0, 1.0], dtype=np.float32))
+    reward = 4.0
+    action = 0
+    algo.update(chosen_arm=action, reward=reward)
+    assert np.array_equal(algo.counts, np.array([1, 2], dtype=np.float32))
+    assert np.array_equal(algo.values, np.array([4.0, 1.0], dtype=np.float32))
+
+    # test select arm method
+    selected_arms = [algo.select_arm(info[INFODICT.ARMATTRIBUTES]) for _ in range(int(1e5))]
+    # ucb of arm 0 is higher than ucb of arm 1, so only arm 0 should be selected
+    assert 0 in selected_arms
+    assert 1 not in selected_arms
+
+
+@pytest.mark.parametrize(
+    "env, config",
+    [
+        (pytest.lazy_fixture("bernoulli_env"), pytest.lazy_fixture("config_unknown_prior")),
+        (pytest.lazy_fixture("bernoulli_env"), pytest.lazy_fixture("config_empty")),
+        (pytest.lazy_fixture("gaussian_env"), pytest.lazy_fixture("config_beta")),
+        (pytest.lazy_fixture("bernoulli_env"), pytest.lazy_fixture("config_normal")),
+        (pytest.lazy_fixture("bernoulli_env"), pytest.lazy_fixture("config_nig")),
+    ],
+)
+def test_thompson_wrong_prior(env: BaseBanditEnv, config: Dict[str, Any]) -> None:
+    with pytest.raises(AssertionError):
+        mab_algo.ThompsonSampling(bandit_env=env, config=config)
+
+
+@pytest.mark.parametrize(
+    "env, algo",
+    [
+        (pytest.lazy_fixture("bernoulli_env"), pytest.lazy_fixture("thompson_beta_without_info")),
+        (pytest.lazy_fixture("bernoulli_env"), pytest.lazy_fixture("thompson_beta_with_info")),
+    ],
+)
+def test_thompson_beta(env: BaseBanditEnv, algo: mab_algo.ThompsonSampling) -> None:
+    # resetting environment and algorithm
+    _new_state, info = env.reset()
+    algo.reset()
+    assert algo.n_arms == 2
+    assert np.array_equal(algo.counts, np.zeros(2, dtype=np.float32))
+    assert np.array_equal(algo.values, np.zeros(2, dtype=np.float32))
+
+    init_alpha = algo.posterior.alpha.copy()
+    init_beta = algo.posterior.beta.copy()
+
+    # test selected arm method
+    action = algo.select_arm(arm_attrib=info[INFODICT.ARMATTRIBUTES])
+    assert action in range(2)
+    # test environment step for given action
+    _new_state, reward, done, info = env.step(action=action)
+    assert reward in [1.0, 0.0]
+    assert _new_state == 0
+    assert done is False
+    algo.update(chosen_arm=action, reward=reward)
+    assert algo.posterior.alpha[action] + algo.posterior.beta[action] == init_alpha[action] + init_beta[action] + 1
+    assert sum(init_alpha) + sum(init_beta) + 1 == sum(algo.posterior.alpha) + sum(algo.posterior.beta)
+
+    # test update method
+    algo.reset()
+    assert np.array_equal(algo.posterior.alpha, init_alpha)
+    assert np.array_equal(algo.posterior.beta, init_beta)
+    reward = 1.0
+    action = 1
+
+    algo.update(chosen_arm=action, reward=reward)
+    assert algo.posterior.alpha[action] == init_alpha[action] + 1
+    assert algo.posterior.beta[action] == init_beta[action]
+    reward = 1.0
+    action = 1
+    algo.update(chosen_arm=action, reward=reward)
+    assert algo.posterior.alpha[action] == init_alpha[action] + 2
+    assert algo.posterior.beta[action] == init_beta[action]
+    reward = 0.0
+    action = 0
+    algo.update(chosen_arm=action, reward=reward)
+    assert algo.posterior.alpha[action] == init_alpha[action]
+    assert algo.posterior.beta[action] == init_beta[action] + 1
+
+
+@pytest.mark.parametrize(
+    "env, algo",
+    [
+        (pytest.lazy_fixture("gaussian_env"), pytest.lazy_fixture("thompson_normal_without_info")),
+        (pytest.lazy_fixture("gaussian_env"), pytest.lazy_fixture("thompson_normal_with_info")),
+    ],
+)
+def test_thompson_normal(env: BaseBanditEnv, algo: mab_algo.ThompsonSampling) -> None:
+    # resetting environment and algorithm
+    _new_state, info = env.reset()
+    algo.reset()
+    assert algo.n_arms == 2
+    assert np.array_equal(algo.posterior.counts, np.zeros(2, dtype=np.float32))
+    assert np.array_equal(algo.posterior.values, np.zeros(2, dtype=np.float32))
+
+    init_mean = algo.posterior.mean.copy()
+    init_scale = algo.posterior.scale.copy()
+
+    # test selected arm method
+    action = algo.select_arm(arm_attrib=info[INFODICT.ARMATTRIBUTES])
+    assert action in range(2)
+    # test environment step for given action
+    _new_state, reward, done, info = env.step(action=action)
     assert _new_state == 0
     assert done is False
     algo.update(chosen_arm=action, reward=reward)
@@ -495,23 +579,10 @@
     assert np.array_equal(algo.posterior.values, np.zeros(2, dtype=np.float32))
     assert np.array_equal(algo.posterior.mean, init_mean)
     assert np.array_equal(algo.posterior.scale, init_scale)
-=======
-    assert reward in [1.0, 0.0]
-    assert _new_state == 0
-    assert done is False
-    algo.update(chosen_arm=action, reward=reward)
-    assert not np.array_equal(algo.counts, np.zeros(2, dtype=np.float32))
-
-    # test update method
-    algo.reset()
-    assert np.array_equal(algo.counts, np.zeros(2, dtype=np.float32))
-    assert np.array_equal(algo.values, np.zeros(2, dtype=np.float32))
->>>>>>> f7f0a567
-    reward = 1.0
-    action = 1
-
-    algo.update(chosen_arm=action, reward=reward)
-<<<<<<< HEAD
+    reward = 1.0
+    action = 1
+
+    algo.update(chosen_arm=action, reward=reward)
     assert np.array_equal(algo.posterior.counts, np.array([0, 1], dtype=np.float32))
     assert np.array_equal(algo.posterior.values, np.array([0, 1.0], dtype=np.float32))
     reward = 1.0
@@ -548,44 +619,10 @@
     init_beta = algo.posterior.beta.copy()
 
     # test selected arm method
-=======
-    assert np.array_equal(algo.counts, np.array([0, 1], dtype=np.float32))
-    assert np.array_equal(algo.values, np.array([0, 1.0], dtype=np.float32))
-    reward = 1.0
-    action = 1
-    algo.update(chosen_arm=action, reward=reward)
-    assert np.array_equal(algo.counts, np.array([0, 2], dtype=np.float32))
-    assert np.array_equal(algo.values, np.array([0, 1.0], dtype=np.float32))
-    reward = 4.0
-    action = 0
-    algo.update(chosen_arm=action, reward=reward)
-    assert np.array_equal(algo.counts, np.array([1, 2], dtype=np.float32))
-    assert np.array_equal(algo.values, np.array([4.0, 1.0], dtype=np.float32))
-
-    # test select arm method
-    selected_arms = [algo.select_arm(info[INFODICT.ARMATTRIBUTES]) for _ in range(int(1e5))]
-    # ucb of arm 0 is higher than ucb of arm 1, so only arm 0 should be selected
-    assert 0 in selected_arms
-    assert 1 not in selected_arms
-
-
-@pytest.mark.parametrize("env, algo", [(pytest.lazy_fixture("bernoulli_env"), pytest.lazy_fixture("lecture_ucb"))])
-def test_lecture_ucb(env: BaseBanditEnv, algo: mab_algo.LectureUCB) -> None:
-    # resetting environment and algorithm
-    _new_state, info = env.reset()
-    algo.reset()
-    # assert algo.epsilon == 0.1
-    assert algo.n_arms == 2
-    assert np.array_equal(algo.counts, np.zeros(2, dtype=np.float32))
-    assert np.array_equal(algo.values, np.zeros(2, dtype=np.float32))
-
-    # test select arm method
->>>>>>> f7f0a567
-    action = algo.select_arm(arm_attrib=info[INFODICT.ARMATTRIBUTES])
-    assert action in range(2)
-    # test environment step for given action
-    _new_state, reward, done, info = env.step(action=action)
-<<<<<<< HEAD
+    action = algo.select_arm(arm_attrib=info[INFODICT.ARMATTRIBUTES])
+    assert action in range(2)
+    # test environment step for given action
+    _new_state, reward, done, info = env.step(action=action)
     assert _new_state == 0
     assert done is False
     algo.update(chosen_arm=action, reward=reward)
@@ -600,23 +637,10 @@
     assert np.array_equal(algo.posterior.lambda_p, init_lambda)
     assert np.array_equal(algo.posterior.alpha, init_alpha)
     assert np.array_equal(algo.posterior.beta, init_beta)
-=======
-    assert reward in [1.0, 0.0]
-    assert _new_state == 0
-    assert done is False
-    algo.update(chosen_arm=action, reward=reward)
-    assert not np.array_equal(algo.counts, np.zeros(2, dtype=np.float32))
-
-    # test update method
-    algo.reset()
-    assert np.array_equal(algo.counts, np.zeros(2, dtype=np.float32))
-    assert np.array_equal(algo.values, np.zeros(2, dtype=np.float32))
->>>>>>> f7f0a567
-    reward = 1.0
-    action = 1
-
-    algo.update(chosen_arm=action, reward=reward)
-<<<<<<< HEAD
+    reward = 1.0
+    action = 1
+
+    algo.update(chosen_arm=action, reward=reward)
     assert np.array_equal(algo.posterior.counts, np.array([0, 1], dtype=np.float32))
     assert np.array_equal(algo.posterior.values, np.array([0, 1.0], dtype=np.float32))
     assert np.array_equal(algo.posterior.sqsum, np.array([0, 1.0], dtype=np.float32))
@@ -631,24 +655,4 @@
     algo.update(chosen_arm=action, reward=reward)
     assert np.array_equal(algo.posterior.counts, np.array([0, 3], dtype=np.float32))
     assert np.array_equal(algo.posterior.values, np.array([0, 2.0], dtype=np.float32))
-    assert np.array_equal(algo.posterior.sqsum, np.array([0, 18.0], dtype=np.float32))
-=======
-    assert np.array_equal(algo.counts, np.array([0, 1], dtype=np.float32))
-    assert np.array_equal(algo.values, np.array([0, 1.0], dtype=np.float32))
-    reward = 1.0
-    action = 1
-    algo.update(chosen_arm=action, reward=reward)
-    assert np.array_equal(algo.counts, np.array([0, 2], dtype=np.float32))
-    assert np.array_equal(algo.values, np.array([0, 1.0], dtype=np.float32))
-    reward = 4.0
-    action = 0
-    algo.update(chosen_arm=action, reward=reward)
-    assert np.array_equal(algo.counts, np.array([1, 2], dtype=np.float32))
-    assert np.array_equal(algo.values, np.array([4.0, 1.0], dtype=np.float32))
-
-    # test select arm method
-    selected_arms = [algo.select_arm(info[INFODICT.ARMATTRIBUTES]) for _ in range(int(1e5))]
-    # ucb of arm 0 is higher than ucb of arm 1, so only arm 0 should be selected
-    assert 0 in selected_arms
-    assert 1 not in selected_arms
->>>>>>> f7f0a567
+    assert np.array_equal(algo.posterior.sqsum, np.array([0, 18.0], dtype=np.float32))